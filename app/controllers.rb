# Main front page
OpenDataMaker::App.controllers do
  get :index do
    render :home, layout: true, locals: {
      'title' => 'Open Data Maker',
      'endpoints' => DataMagic.config.api_endpoint_names,
      'examples' => DataMagic.config.examples
    }
  end
end

CACHE_TTL = 300

# All API requests are prefixed by the API version
# in this case, "v1" - e.g. "/vi/endpoints" etc.
OpenDataMaker::App.controllers :v1 do
  before do
    content_type :json
    headers 'Access-Control-Allow-Origin' => '*',
            'Access-Control-Allow-Methods' => ['GET'],
            'Surrogate-Control' => "max-age=#{CACHE_TTL}"
    cache_control :public, max_age: CACHE_TTL
  end

  get :endpoints do
    endpoints = DataMagic.config.api_endpoints.keys.map do |key|
      {
        name: key,
        url: url_for(:v1, :index, endpoint: key)
      }
    end
    return { endpoints: endpoints }.to_json
  end

  get '/data.json' do
    data = DataMagic.config.data
    data.to_json
  end

<<<<<<< HEAD
  get :index, with: ':endpoint(/:_command)', provides: [:json, :csv] do
    # Optional parameter format discovered at http://jorgennilsson.com/article/optional-named-parameters-in-padrino-routes
    (endpoint, options, format) = get_search_args_from_params(params)
    content_type format.to_sym if format
    DataMagic.logger.debug "-----> APP GET #{params.inspect} with options #{options.inspect}"
=======
  get :index, with: :endpoint, provides: [:json, :csv] do
    options = get_search_args_from_params(params)
    endpoint = options[:endpoint]
    content_type options[:format].to_sym if options[:format]
    DataMagic.logger.debug "-----> APP GET #{params.inspect}"
>>>>>>> 20c7ac5f

    unless DataMagic.config.api_endpoints.keys.include? endpoint
      halt 404, {
        error: 404,
        message: "#{endpoint} not found. Available endpoints: #{DataMagic.config.api_endpoints.keys.join(',')}"
      }.to_json
    end

    data = DataMagic.search(params, options)
    halt 400, data.to_json if data.key?(:errors)

    if content_type == :csv
      output_data_as_csv(data['results'])
    else
      data.to_json
    end
  end
end

# TODO: Use of non-underscore-prefixed option parameters is still
# supported but deprecated, and should be removed at some point soon -
# see comment in method body
def get_search_args_from_params(params)
<<<<<<< HEAD
  endpoint = params.delete("endpoint")
  options = {
    api: endpoint,
    sort: params.delete("sort"),
    zip: params.delete("zip"),
    distance: params.delete("distance"),
    fields: (params.delete('fields') || "").split(','),
    per_page: params.delete("per_page") || DataMagic.config.page_size,
    page: params.delete("page").to_i || 0,
    add_aggregations: params.delete("_command") == 'stats' ? true : false,
    metrics: (params.delete("_metrics") || "").split(/\s*,\s*/)
  }

  # Ignore the aggregations endpoint if we don't have fields to aggregate on
  options[:add_aggregations] &&= (options[:fields].size > 0)
  format = params.delete('format')
  [endpoint, options, format]
=======
  options = {}
  %w(sort fields zip distance page per_page debug).each do |opt|
    options[opt.to_sym] = params.delete("_#{opt}")
    # TODO: remove next line to end support for un-prefixed option parameters
    options[opt.to_sym] ||= params.delete(opt)
  end
  options[:endpoint] = params.delete("endpoint") # these two params are
  options[:format]   = params.delete("format")   # supplied by Padrino
  options[:fields]   = (options[:fields]   || "").split(',')
  options
>>>>>>> 20c7ac5f
end

def output_data_as_csv(results)
  # We assume all rows have the same keys
  if results.empty?
    ''
  else
    CSV.generate(force_quotes: true, headers: true) do |csv|
      results.each_with_index do |row, row_num|
        row = NestedHash.new(row).withdotkeys
        # make the order match data.yaml order
        output = DataMagic.config.field_types.each_with_object({}) do |(name, type), output|
          output[name] = row[name] unless row[name].nil?
          if name == "location"
            output["location.lat"] = row["location.lat"] unless row["location.lat"].nil?
            output["location.lon"] = row["location.lon"] unless row["location.lon"].nil?
          end
        end
        csv << output.keys if row_num == 0
        csv << output
      end
    end
  end
end<|MERGE_RESOLUTION|>--- conflicted
+++ resolved
@@ -37,19 +37,12 @@
     data.to_json
   end
 
-<<<<<<< HEAD
   get :index, with: ':endpoint(/:_command)', provides: [:json, :csv] do
     # Optional parameter format discovered at http://jorgennilsson.com/article/optional-named-parameters-in-padrino-routes
-    (endpoint, options, format) = get_search_args_from_params(params)
-    content_type format.to_sym if format
-    DataMagic.logger.debug "-----> APP GET #{params.inspect} with options #{options.inspect}"
-=======
-  get :index, with: :endpoint, provides: [:json, :csv] do
     options = get_search_args_from_params(params)
     endpoint = options[:endpoint]
     content_type options[:format].to_sym if options[:format]
-    DataMagic.logger.debug "-----> APP GET #{params.inspect}"
->>>>>>> 20c7ac5f
+    DataMagic.logger.debug "-----> APP GET #{params.inspect} with options #{options.inspect}"
 
     unless DataMagic.config.api_endpoints.keys.include? endpoint
       halt 404, {
@@ -73,25 +66,6 @@
 # supported but deprecated, and should be removed at some point soon -
 # see comment in method body
 def get_search_args_from_params(params)
-<<<<<<< HEAD
-  endpoint = params.delete("endpoint")
-  options = {
-    api: endpoint,
-    sort: params.delete("sort"),
-    zip: params.delete("zip"),
-    distance: params.delete("distance"),
-    fields: (params.delete('fields') || "").split(','),
-    per_page: params.delete("per_page") || DataMagic.config.page_size,
-    page: params.delete("page").to_i || 0,
-    add_aggregations: params.delete("_command") == 'stats' ? true : false,
-    metrics: (params.delete("_metrics") || "").split(/\s*,\s*/)
-  }
-
-  # Ignore the aggregations endpoint if we don't have fields to aggregate on
-  options[:add_aggregations] &&= (options[:fields].size > 0)
-  format = params.delete('format')
-  [endpoint, options, format]
-=======
   options = {}
   %w(sort fields zip distance page per_page debug).each do |opt|
     options[opt.to_sym] = params.delete("_#{opt}")
@@ -101,8 +75,8 @@
   options[:endpoint] = params.delete("endpoint") # these two params are
   options[:format]   = params.delete("format")   # supplied by Padrino
   options[:fields]   = (options[:fields]   || "").split(',')
+  options[:add_aggregations] &&= (options[:fields].size > 0)
   options
->>>>>>> 20c7ac5f
 end
 
 def output_data_as_csv(results)

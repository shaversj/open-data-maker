require_relative '../data_magic.rb'

module DataMagic
  require_relative 'example.rb'
  class Config
    attr_reader :data_path, :data, :dictionary, :files, :s3, :api_endpoints,
                :null_value, :file_config
    attr_accessor :page_size

    def initialize(options = {})
      @api_endpoints = {}
      @files = []
      @dictionary = {}
      @page_size = DataMagic::DEFAULT_PAGE_SIZE
      @extensions = DataMagic::DEFAULT_EXTENSIONS
      @s3 = options[:s3]

      @data_path = options[:data_path] || ENV['DATA_PATH']
      if @data_path.nil? or @data_path.empty?
        @data_path = DEFAULT_PATH
      end
      if options[:load_datayaml] == false
        @data = {}
      else
        load_datayaml
      end
    end

<<<<<<< HEAD
    def options
      @data['options']
    end

    def dictionary_only_search?
      options[:search] == 'dictionary_only'
=======
    # what are the valid types for the configured dictionary to have
    # we allow type to be blank (nil), which will be interpreted as a String
    def valid_types
      @valid_type_config ||= DataMagic.valid_types + [nil]
>>>>>>> 37d36cb2
    end

    def examples
      if @examples.nil?
        api = api_endpoint_names[0]
        data['examples'] ||= []
        @examples = data['examples'].map do |i|
          Example.new(i.merge(endpoint: api))
        end
      end
      @examples
    end

    def self.init(s3 = nil)
      logger.info "Config.init #{s3.inspect}"
      @s3 = s3
      Config.load
    end

    def clear_all
      unless @data.nil? or @data.empty?
        logger.info "Config.clear_all: deleting index '#{scoped_index_name}'"
        Stretchy.delete scoped_index_name
        DataMagic.client.indices.clear_cache
      end
    end

    def self.logger=(new_logger)
      @logger = new_logger
    end

    def self.logger
      @logger ||= Logger.new("log/#{ENV['RACK_ENV'] || 'development'}.log")
    end

    def logger
      Config.logger
    end

    # fetches file configuration
    # add: whatever
    def additional_data_for_file(index)
      @data.fetch('files', []).fetch(index, {}).fetch('add', nil)
    end

    def info_for_file(index, field)
      field = field.to_s
      result = @data.fetch('files', []).fetch(index, {}).fetch(field, nil)
      result = IndifferentHash.new(result) if result.is_a? Hash
      result
    end

    def scoped_index_name(index_name = nil)
      index_name ||= @data['index']
      env = ENV['RACK_ENV']
      "#{env}-#{index_name}"
    end

    # returns an array of api_endpoints
    # list of strings
    def api_endpoint_names
      @api_endpoints.keys
    end


    def find_index_for(api)
      api_info = @api_endpoints[api] || {}
      api_info[:index]
    end

    def dictionary=(yaml_hash = {})
      @dictionary = IndifferentHash.new(yaml_hash)
      @dictionary.each do |key, info|
        if info === String
          @dictionary[key] = {source: info}
        end
      end
    end

    # pull out all the fields that are specified in
    # only: [one, two, three]
    # this means we should only take these fields from that file, or fields
    # with the specified prefix
    def only_field_list(only_names, all_fields)
      logger.info "only_field_list #{only_names.inspect}"
      selected = {}
      only_names.each do |name|
        # pick all fields with given only_name as either exact match or prefix
        named = all_fields.select do |k,v|
          name == k || ((k =~ /#{name}.*/) == 0)
        end
        selected.merge! named
      end
      selected
    end

    # return new fields Hash, with fields that will turn into the nested hash
    # based on the 'nest' option for a file
    def make_nested(nest_config, all_fields)
      new_fields = {}
      selected = []
      nest_config['contents'].each do |key_name|
        # select the exact match or all the fields with prefix "whatever."
        selected += all_fields.keys.select { |name| name == key_name || name =~ /#{key_name}\..*/ }
      end
      nested_prefix = nest_config['key']
      selected.each do |name|
        new_fields["#{nested_prefix}.#{name}"] = all_fields[name]
      end
      new_fields
    end

    def file_config
      @data.fetch('files', [])
    end

    # returns a hash that lets us know the types of what we read from csv
    # key: the field names which map directly to csv columns
    # value: type
    def column_field_types
      if @column_types.nil?
        @column_types = {}
        dictionary.each do |field_name, info|
          type = info['type']
          @column_types[field_name] = type unless type.nil?
        end
      end
      @column_types
    end


    # field_mapping[column_name] = field_name
    def field_mapping
      if @field_mapping.nil?
        @field_mapping = {}
        # field_name: name we want as the json key
        dictionary.each do |field_name, info|
          case info
            when String
              dictionary[field_name] = {'source' => field_name}
              field_mapping[info] = field_name
            when Hash
              column_name = info['source']
              unless column_name.nil? and info['calculate'] # skip calc columns
                @field_mapping[column_name] = field_name
              end
            else
              Config.logger.warn("unexpected dictionary field info " +
                "for #{field_name}: #{info.inspect} -- expected String or Hash")
          end
        end

      end
      @field_mapping
    end

    def calculated_field_list
      if @calculated_field_list.nil?
        @calculated_field_list = []
        dictionary.each do |field_name, info|
          if info.is_a? Hash
            if info['calculate'] or info[:calculate]
              @calculated_field_list << field_name.to_s
            end
          end
        end
      end
      @calculated_field_list
    end

    def field_type(field_name)
      field_types[field_name]
    end

    # this is a mapping of the fields that end up in the json doc
    # to their types, which might include nested documents
    # but at this stage, field names use dot syntax for nesting
    def field_types
      if @field_types.nil?
        @field_types = {}
        fields = {}
        logger.info "file_config #{file_config.inspect}"
        file_config.each do |f|
          logger.info "f #{f.inspect}"
          if f.keys == ['name']   # only filename, use all the columns
            fields.merge!(dictionary)
          else
            fields.merge!(only_field_list(f['only'], dictionary)) if f['only']
            fields.merge!(make_nested(f['nest'], dictionary)) if f['nest']
          end
        end
        logger.info "field_types #{fields.inspect}"
        fields.each do |field_name, info|
          type = info['type'] || "string"
          type = nil if field_name == 'location.lat' || field_name == 'location.lon'
          #logger.info "field #{field_name}: #{type.inspect}"
          @field_types[field_name] = type unless type.nil?
          if type == 'name'
            @field_types["_#{field_name}"] = 'lowercase_name'
          end
        end
      end
      @field_types
    end

    # update current configuration document in the index, if needed
    # return whether the current config was new and required an update
    def update_indexed_config
      updated = false
      old_config = nil
      index_name = scoped_index_name
      logger.info "looking for: #{index_name}"
      index_exists = false
      if DataMagic.client.indices.exists? index: index_name
        index_exists = true
        begin
          response = DataMagic.client.get index: index_name, type: 'config', id: 1
          old_config = response["_source"]
        rescue Elasticsearch::Transport::Transport::Errors::NotFound
          logger.debug "no prior index configuration"
        end
      end
      logger.debug "old config version (from es): #{(old_config.nil? ? old_config : old_config['version']).inspect}"
      logger.debug "new config version (from data.yaml): #{@data['version'].inspect}"
      if old_config.nil? || old_config["version"] != @data["version"]
        logger.debug "--------> new config -> new index: #{@data.inspect[0..255]}"
        DataMagic.client.indices.delete index: index_name if index_exists
        DataMagic.create_index(index_name, field_types)  ## DataMagic::Index.create ?
        DataMagic.client.index index: index_name, type: 'config', id: 1, body: @data
        updated = true
      end
      updated
    end


    # reads a file or s3 object, returns a string
    # path follows URI pattern
    # could be
    #   s3://username:password@bucket_name/path
    #   s3://bucket_name/path
    #   s3://bucket_name
    #   a local path like: './data'
    def read_path(path)
      uri = URI(path)
      scheme = uri.scheme
      case scheme
        when nil
          File.read(uri.path)
        when "s3"
          key = uri.path
          key[0] = ''  # remove initial /
          response = @s3.get_object(bucket: uri.hostname, key: key)
          response.body.read
        else
          raise ArgumentError, "unexpected scheme: #{scheme}"
      end
    end

    def file_list(path)
      uri = URI(path)
      scheme = uri.scheme
      case scheme
        when nil
          Dir.glob("#{path}/*").map { |file| File.basename file }
        when "s3"
          logger.info "bucket: #{uri.hostname}"
          response = @s3.list_objects(bucket: uri.hostname)
          logger.info "response: #{response.inspect[0..255]}"
          response.contents.map { |item| item.key }
      end
    end

    def data_file_name(path)
      ['data.yml', 'data.yaml'].find { |file| file_list(path).include? file }
    end

    def load_yaml(path = nil)
      logger.info "load_yaml: #{path}"
      file = data_file_name(path)
      if file.nil? and not ENV['ALLOW_MISSING_YML']
        logger.warn "No data.y?ml found; using default options"
      end

      raw = file ? read_path(File.join(path, file)) : '{}'
      YAML.load(raw)
    end

    def list_files(path)
      Dir["#{path}/*"].select { |file|
        @extensions.include? File.extname(file)
      }.map { |file|
        File.basename file
      }
    end

    # if limit is not nil, truncate the length of list to limit
    def truncate_list(list, limit)
      logger.info("truncating list limit: #{limit.inspect}") unless limit.nil?
      limit.nil? ? list : list[0...limit]
    end

    # file_data from data.yaml is an array of hashes
    # must have a name, everything else is optional
    # fdata can be nil, then we get all files in path
    def parse_files(path, fdata = nil, options = {})
      logger.debug "parse_files: #{fdata.inspect}"
      logger.debug "options: #{options.inspect}"
      names = []
      if fdata.nil?
        names = list_files(path)
        fdata = []
      else
        fdata = truncate_list(fdata, options[:limit_files])
        fdata.each_with_index do |info, index|
          name = info.fetch('name', '')
          if name.empty?
            raise ArgumentError "file #{index}: 'name' must not be empty " +
                                "in #{fdata.inspect}"
          end
          names << name
        end
      end

      paths = names.map { |name| File.join(path, name) }

      return paths, fdata
    end

    def clean_index(path)
      uri = URI(path)
      File.basename(uri.hostname || uri.path).gsub(/[^0-9a-z]+/, '-')
    end

    def null_value
      @data['null_value'] || 'NULL'
    end

    def load_datayaml(directory_path = nil)
      logger.debug "---- Config.load -----"
      if directory_path.nil? or directory_path.empty?
        directory_path = data_path
      end

      if @data and @data['data_path'] == directory_path
        logger.debug "already loaded, nothing to do!"
      else
        logger.debug "load config #{directory_path.inspect}"
        @data = load_yaml(directory_path)
        @data['unique'] ||= []
        logger.debug "config: #{@data.inspect[0..600]}"
        @data['index'] ||= clean_index(@data_path)
        endpoint = @data['api'] || clean_index(@data_path)
        @dictionary = @data['dictionary'] || {}
        @data['options'] ||= {}
        Hashie.symbolize_keys! @data['options']
        @api_endpoints[endpoint] = {index: @data['index']}
        @files, @data['files'] = parse_files(directory_path, @data['files'], @data['options'])

        logger.debug "file_config: #{@data['files'].inspect}"
        logger.debug "no files found" if @data['files'].empty?

        # keep track of where we loaded our data, so we can avoid loading again
        @data['data_path'] = directory_path
        @data_path = directory_path  # make sure this is set, in case it changed
      end
      scoped_index_name
    end

  end # class Config
end # module DataMagic<|MERGE_RESOLUTION|>--- conflicted
+++ resolved
@@ -26,19 +26,18 @@
       end
     end
 
-<<<<<<< HEAD
     def options
       @data['options']
     end
 
     def dictionary_only_search?
       options[:search] == 'dictionary_only'
-=======
+    end
+
     # what are the valid types for the configured dictionary to have
     # we allow type to be blank (nil), which will be interpreted as a String
     def valid_types
       @valid_type_config ||= DataMagic.valid_types + [nil]
->>>>>>> 37d36cb2
     end
 
     def examples

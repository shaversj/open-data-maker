--- conflicted
+++ resolved
@@ -151,26 +151,16 @@
     es_index_name
   end
 
-<<<<<<< HEAD
   # convert the types from data.yaml to Elasticsearch-specific types
   def self.es_field_types(field_types)
-    custom_type = { 'literal' => {type: 'string', index:'not_analyzed'} }
+    custom_type = {
+      'literal' => {type: 'string', index:'not_analyzed'},
+      'name' => {type: 'string', index:'not_analyzed'},
+      'lowercase_name' => {type: 'string', index:'not_analyzed', store: false},
+   }
     field_types.each_with_object({}) do |(key, type), result|
       result[key] = custom_type[type]
       result[key] ||= { type: type }
-=======
-    # convert the types from data.yaml to Elasticsearch-specific types
-    def self.es_field_types(field_types)
-      custom_type = {
-        'literal' => {type: 'string', index:'not_analyzed'},
-        'name' => {type: 'string', index:'not_analyzed'},
-        'lowercase_name' => {type: 'string', index:'not_analyzed', store: false},
-     }
-      field_types.each_with_object({}) do |(key, type), result|
-        result[key] = custom_type[type]
-        result[key] ||= { type: type }
-      end
->>>>>>> 7aef7d3a
     end
   end
 

require 'elasticsearch'
require 'safe_yaml'
require 'csv'
require 'stretchy'
require 'hashie'
require './lib/nested_hash'
require 'aws-sdk'
require 'uri'
require 'cf-app-utils'
require 'logger'

require_relative 'data_magic/config'
require_relative 'data_magic/index'
require_relative 'data_magic/query_builder'
require_relative 'data_magic/error_checker'
require_relative 'zipcode/zipcode'

SafeYAML::OPTIONS[:default_mode] = :safe

class IndifferentHash < Hash
  include Hashie::Extensions::MergeInitializer
  include Hashie::Extensions::IndifferentAccess
end

module DataMagic
  class << self
    attr_accessor :config
    def logger
      Config.logger
    end
  end

  DEFAULT_PAGE_SIZE = 20
  MAX_PAGE_SIZE = 100
  DEFAULT_EXTENSIONS = ['.csv']
  DEFAULT_PATH = './sample-data'
  class InvalidData < StandardError
  end
  class InvalidDictionary < StandardError
  end

  def self.s3
    if @s3.nil?
      if ENV['VCAP_APPLICATION']
        s3cred = ::CF::App::Credentials.find_by_service_name(ENV['s3_bucket_service'] || 'bservice')
      else
        s3cred = {'access_key'=>  ENV['s3_access_key'], 'secret_key' => ENV['s3_secret_key']}
      end
      logger.info "s3cred = #{s3cred.inspect}"
      ::Aws.config[:credentials] = ::Aws::Credentials.new(s3cred['access_key'], s3cred['secret_key'])
      ::Aws.config[:region] = 'us-east-1'
      @s3 = ::Aws::S3::Client.new
      logger.info "@s3 = #{@s3.inspect}"
    end
    @s3
  #  logger.info "response: #{response.inspect}"
  end

  #========================================================================
  #   Public Class Methods
  #========================================================================

  # thin layer on elasticsearch query
  def self.search(terms, options = {})
    terms = IndifferentHash.new(terms)
    errors = ErrorChecker.check(terms, options, config)
    return { errors: errors } if errors.length > 0

    query_body = QueryBuilder.from_params(terms, options, config)
    index_name = index_name_from_options(options)
    logger.info "search terms:#{terms.inspect}"

    full_query = {
      index: index_name,
      type: 'document',
      body: query_body
    }

    # Per https://www.elastic.co/guide/en/elasticsearch/reference/current/search-request-body.html:
    # "the search_type and the query_cache must be passed as query-string parameters"
    if options[:command] == 'stats'
      full_query.merge! :search_type => 'count'
    end

    logger.info "FULL_QUERY: #{full_query.inspect}"

    time_start = Time.now.to_f
    result = client.search full_query

    search_time = Time.now.to_f - time_start
    logger.info "ES query time (ms): #{result["took"]} ; Query fetch time (s): #{search_time} ; result: #{result.inspect[0..500]}"

    hits = result["hits"]
    total = hits["total"]
    results = []
    unless query_body.has_key? :fields
      # we're getting the whole document and we can find in _source
      results = hits["hits"].map {|hit| hit["_source"]}
    else
      # we're getting a subset of fields...
      results = hits["hits"].map do |hit|
        found = hit.fetch("fields", {})
        # each result looks like this:
        # {"city"=>["Springfield"], "address"=>["742 Evergreen Terrace"]}

        found.keys.each { |key| found[key] = found[key][0] }
        # now it should look like this:
<<<<<<< HEAD
        # {"city"=>"Springfield", "address"=>"742 Evergreen Terrace"}
=======
        # {"city"=>"Springfield", "address"=>"742 Evergreen Terrace

        # re-insert null fields that didn't get returned by ES
        query_body[:fields].each do |field|
          found[field] ||= nil
        end
>>>>>>> f155b832
        found
      end
    end

    metadata = {
      "total" => total,
      "page" => query_body[:from] / query_body[:size],
      "per_page" => query_body[:size]
    }
    if options[:debug]
      metadata["search_time"] = search_time
      metadata["ES_took_ms"] = result["took"]
    end

    # assemble a simpler json document to return
    simple_result =
    {
      "metadata" => metadata,
      "results" => 	results
    }

    if options[:command] == 'stats'
      # Remove metrics that weren't requested.
      aggregations = result['aggregations']
      aggregations.each do |f_name, values|
        if options[:metrics] && options[:metrics].size > 0
          aggregations[f_name] = values.reject { |k, v| !(options[:metrics].include? k) }
        else
          # Keep everything is no metric list is provided
          aggregations[f_name] = values
        end
      end

      simple_result.merge!({"aggregations" => aggregations})
    end

    simple_result
  end

  private

  def self.nested_object_type(hash)
    hash.each do |key, value|
      if value.is_a?(Hash) && value[:type].nil?  # things are nested under this
        hash[key] = {
          path: "full", type: "object",
          properties: value
        }
        nested_object_type(value)
      end
    end
  end

  def self.create_index(es_index_name = nil, field_types={})
    logger.info "create_index field_types: #{field_types.inspect[0..500]}"
    es_index_name ||= self.config.scoped_index_name
    field_types['location'] = 'geo_point'
    es_types = NestedHash.new.add(es_field_types(field_types))
    nested_object_type(es_types)
    begin
      logger.info "====> creating index with type mapping: #{es_types.inspect[0..500]}"
      client.indices.create base_index_hash(es_index_name, es_types)
    rescue Elasticsearch::Transport::Transport::Errors::BadRequest => error
      if error.message.include? "IndexAlreadyExistsException"
        logger.debug "create_index failed: #{es_index_name} already exists"
      else
        logger.error error.to_s
        raise error
      end
    end
    es_index_name
  end

  def self.base_index_hash(es_index_name, es_types)
    {
      index: es_index_name,
      body: {
        settings: {
          analysis: {
            filter: {
              autocomplete_filter: {
                  type: 'edge_ngram',
                  min_gram: 3,
                  max_gram: 25
              }
            },
            analyzer: {
              autocomplete_index: {
                tokenizer: 'standard',
                filter: ['lowercase', 'stop', 'autocomplete_filter'],
                type: 'custom'
              },
              autocomplete_search: {
                tokenizer: 'standard',
                filter: ['lowercase', 'stop'],
                type: 'custom'
              }
            }
          }
        },
        mappings: {
          document: { # type 'document' is always used for external indexed docs
            properties: es_types
          }
        }
      }
    }
  end

  # convert the types from data.yaml to Elasticsearch-specific types
  def self.es_field_types(field_types)
    custom_type = {
      'literal' => {type: 'string', index:'not_analyzed'},
      'name' => {type: 'string', index:'not_analyzed'},
      'lowercase_name' => {type: 'string', index:'not_analyzed', store: false},
      'autocomplete' => { type: 'string',
                          index_analyzer: 'autocomplete_index',
                          search_analyzer: 'autocomplete_search'
      },
   }
    field_types.each_with_object({}) do |(key, type), result|
      result[key] = custom_type[type]
      result[key] ||= { type: type }
    end
  end


  # get the real index name when given either
  # endpoint: api endpoint configured in data.yaml
  # index: index name
  def self.index_name_from_options(options)
    api = options[:endpoint]
    options[:index] = options['index'].to_sym if options['index']
    logger.info "WARNING: DataMagic.search options api will override index, only one expected"  if api and options[:index]
    if api
      index_name = config.find_index_for(api)
      if index_name.nil?
        raise ArgumentError, "no configuration found for '#{api}', available endpoints: #{self.config.api_endpoint_names.inspect}"
      end
    else
      index_name = options[:index]
    end
    index_name = self.config.scoped_index_name(index_name)
  end

  def self.index_data_if_needed
    logger.info "index_data_if_needed"
    if @index_thread and @index_thread.alive?
      logger.info "already indexing... skip!"
    else
      if config.update_indexed_config
        logger.info "new config detected... hitting the big RESET button"
        @index_thread = Thread.new do
          logger.info "re-indexing..."

          self.import_with_dictionary
          logger.info "indexing on a thread"
        end
      end
    end
  end

  def self.client
    if @client.nil?
      if ENV['VCAP_APPLICATION']    # Cloud Foundry
        logger.info "connect to Cloud Foundry elasticsearch service"
        eservice = ::CF::App::Credentials.find_by_service_name(ENV['es_service'] || 'eservice')
        logger.info "eservice: #{eservice.inspect}"
        service_uri = eservice['url'] || eservice['uri']
        logger.info "service_uri: #{service_uri}"
        @client = ::Elasticsearch::Client.new host: service_uri
        Stretchy.configure do |c|
          c.client = @client   # use a custom client
        end
      else
        logger.info "default local elasticsearch connection"
        @client = ::Elasticsearch::Client.new
      end
    end
    @client
  end

  # call this before calling anything that requires data.yaml
  # this will load data.yaml, and optionally index referenced data
  # options hash
  #   load_now: default load in background,
  #             false don't load,
  #             true load immediately, wait for complete indexing
  def self.init(options = {})
    logger.info "--"*20
    logger.info "    DataMagic init VCAP_APPLICATION=#{ENV['VCAP_APPLICATION'].inspect}"
    logger.info "--"*20
    logger.info "options: #{options.inspect}"
    logger.info "self.config: #{self.config.inspect}"
    if self.config.nil?   # only init once
      ::Aws.eager_autoload!       # see https://github.com/aws/aws-sdk-ruby/issues/833
      self.config = Config.new(s3: self.s3)    # loads data.yaml
      self.index_data_if_needed unless options[:load_now] == false
      @index_thread.join if options[:load_now] and @index_thread
    end
  end # init

  # this is only used for testing
  # it will clean up all indices associated with the loaded data.yaml
  def self.destroy
    logger.info "DataMagic.destroy"
    @index_thread.join unless @index_thread.nil?   # finish up indexing, if needed
    self.config.clear_all unless config.nil?
    self.config = nil
  end
end<|MERGE_RESOLUTION|>--- conflicted
+++ resolved
@@ -105,16 +105,12 @@
 
         found.keys.each { |key| found[key] = found[key][0] }
         # now it should look like this:
-<<<<<<< HEAD
-        # {"city"=>"Springfield", "address"=>"742 Evergreen Terrace"}
-=======
-        # {"city"=>"Springfield", "address"=>"742 Evergreen Terrace
+        # {"city"=>"Springfield", "address"=>"742 Evergreen Terrace}
 
         # re-insert null fields that didn't get returned by ES
         query_body[:fields].each do |field|
           found[field] ||= nil
         end
->>>>>>> f155b832
         found
       end
     end

--- conflicted
+++ resolved
@@ -142,8 +142,6 @@
       describe "near zipcode" do
         before do
           get '/cities?zip=94132&distance=30mi'
-          # why isn't SF, 30 miles from SFO... maybe origin point is not
-          # where I expect
         end
 
         it "can find an attribute from an imported file" do
@@ -152,11 +150,10 @@
           result["results"] = result["results"].sort_by { |k| k["name"] }
 
           expected = {
-            "total" => 2,
+            "total" => 1,
             "page"  => 0,
             "per_page" => DataMagic::DEFAULT_PAGE_SIZE,
             "results" => [
-              {"state"=>"CA", "name"=>"Fremont", "population"=>214089, "land_area"=>77.459, "location"=>{"lat"=>37.494373, "lon"=>-121.941117}},
               {"state"=>"CA", "name"=>"Oakland", "population"=>390724, "land_area"=>55.786, "location"=>{"lat"=>37.769857, "lon"=>-122.22564}}]
           }
           expect(result).to eq(expected)
@@ -169,12 +166,10 @@
           expect(last_response).to be_ok
           response = JSON.parse(last_response.body)
           expect(response["results"][0]['name']).to eq("Rochester")
-
-        end
-
-
-      end
-    end
+        end
+      end
+    end
+
   end
 
   context "with nested data" do
@@ -287,127 +282,4 @@
       expect(result).to eq(expected)
     end
   end
-
-<<<<<<< HEAD
-	describe "data description" do
-		before do
-			get '/data.json'
-		end
-
-		it_behaves_like "api request"
-
-		it "responds with json" do
-			expect(last_response).to be_ok
-			expect(last_response.content_type).to eq('application/json')
-		end
-	end
-
-	describe "query" do
-		describe "with one term" do
-			before do
-				get '/cities?name=Chicago'
-			end
-
-			it_behaves_like "api request"
-
-			it "responds with json" do
-			  expect(last_response).to be_ok
-				expect(last_response.content_type).to eq('application/json')
-
-				result = JSON.parse(last_response.body)
-
-				expected = {
-					"total" => 1,
-				  "page"  => 0,
-				  "per_page" => DataMagic::DEFAULT_PAGE_SIZE,
-				  "results" => [
-						{"state"=>"IL", "name"=>"Chicago", "population"=>2695598,
-						 "land_area"=>227.635,   # later we'll make this a float
-						 "location"=>{"lat"=>41.837551, "lon"=>-87.681844}}						]
-				}
-				expect(result).to eq(expected)
-
-			end
-		end
-		describe "with options" do
-			it "can return a subset of fields" do
-				get '/cities?state=MA&fields=name,population'
-
-				expect(last_response).to be_ok
-				result = JSON.parse(last_response.body)
-
-				expected = {
-					"total" => 1,
-					"page"  => 0,
-					"per_page" => DataMagic::DEFAULT_PAGE_SIZE,
-					"results" => [{"name"=>"Boston", "population"=>617594}]
-				}
-				expect(result).to eq(expected)
-
-			end
-
-		end
-
-		describe "with float" do
-			before do
-				get '/cities?land_area=302.643'
-			end
-
-			it "responds with json" do
-			  expect(last_response).to be_ok
-				expect(last_response.content_type).to eq('application/json')
-
-				result = JSON.parse(last_response.body)
-
-				expected = {
-					"total" => 1,
-				  "page"  => 0,
-				  "per_page" => DataMagic::DEFAULT_PAGE_SIZE,
-				  "results" => [{"state"=>"NY", "name"=>"New York",
-						"population"=>8175133, "land_area"=>302.643,
-						"location"=>{"lat"=>40.664274, "lon"=>-73.9385}}]
-					}
-				expect(result).to eq(expected)
-
-			end
-
-		end
-		describe "near zipcode" do
-			before do
-				get '/cities?zip=94132&distance=30mi'
-				# why isn't SF, 30 miles from SFO... maybe origin point is not
-				# where I expect
-			end
-
-			it "can find an attribute from an imported file" do
-				expect(last_response).to be_ok
-				result = JSON.parse(last_response.body)
-				result["results"] = result["results"].sort_by { |k| k["name"] }
-
-				expected = {
-				  "total" => 1,
-				  "page"  => 0,
-				  "per_page" => DataMagic::DEFAULT_PAGE_SIZE,
-				  "results" => [
-						{"state"=>"CA", "name"=>"Oakland", "population"=>390724, "land_area"=>55.786, "location"=>{"lat"=>37.769857, "lon"=>-122.22564}}]
-				}
-				expect(result).to eq(expected)
-			end
-		end
-
-		describe "with sort" do
-			it "can sort numbers ascending" do
-				get '/cities?sort=population:asc'
-				expect(last_response).to be_ok
-				response = JSON.parse(last_response.body)
-				expect(response["results"][0]['name']).to eq("Rochester")
-
-			end
-
-
-		end
-	end
-
-=======
->>>>>>> 9392b62f
 end
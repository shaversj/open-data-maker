require 'spec_helper'
require 'fixtures/data.rb'

shared_examples_for "api request" do
  context "CORS requests" do
    it "sets the Access-Control-Allow-Origin header to allow CORS from anywhere" do
      expect(last_response.headers['Access-Control-Allow-Origin']).to eq('*')
    end

    it "allows GET HTTP method thru CORS" do
      allowed_http_methods = last_response.header['Access-Control-Allow-Methods']
      %w{GET}.each do |method| # don't expect we'll need: POST PUT DELETE
        expect(allowed_http_methods).to include(method)
      end
    end
  end
end


describe 'api', type: 'feature' do
  let(:json_response) { JSON.parse(last_response.body) }
  let(:expected) do
    {
      "metadata" => expected_metadata,
      "results"  => expected_results
    }
  end
  let(:expected_metadata) do
    {
      "total" => 1,
      "page" => 0,
      "per_page" => DataMagic::DEFAULT_PAGE_SIZE,
    }
  end

  context 'with some sample data' do
    before do
      DataMagic.destroy
      ENV['DATA_PATH'] = './spec/fixtures/sample-data'
      DataMagic.init(load_now: true)
    end
    after do
      DataMagic.destroy
    end


    it "loads the endpoint list" do
      get "/v1/endpoints"

      expect(last_response).to be_ok
      expect(last_response.content_type).to eq('application/json')
      expected = {
        'endpoints' => [
          'name' => 'cities',
          'url' => '/v1/cities',
        ]
      }
      expect(json_response).to eq expected
    end

    it "raises a 404 on missing endpoints" do
      expected = {
        "error" => 404,
        "message" => "missing not found. Available endpoints: cities",
      }
      get "/v1/missing"
      expect(last_response.status).to eq(404)
      expect(last_response.content_type).to eq('application/json')
      expect(json_response).to eq(expected)
    end

    it "raises a 400 on a bad query" do
      expected = {
        "errors" => [{
          "error" => "parameter_not_found",
          "input" => "frog",
          "message" => "The input parameter 'frog' is not known in this dataset."
        }, {
          "error" => 'operator_not_found',
          "parameter" => "frog",
          "input" => "blah",
          "message" => "The input operator 'blah' (appended to the parameter 'frog') is not known or supported. (Known operators: range, ne, not)"
        }]
      }
      get "/v1/cities?frog__blah=toad"
      expect(last_response.status).to eq(400)
      expect(last_response.content_type).to eq('application/json')
      expect(json_response).to eq(expected)
    end

    describe "data description" do
      before do
        get '/v1/data.json'
      end

      it_behaves_like "api request"

      it "responds with json" do
        expect(last_response).to be_ok
        expect(last_response.content_type).to eq('application/json')
      end
    end

    describe "query" do
      describe "with one term" do
        before do
          get '/v1/cities.json?name=Chicago'
        end
        let(:expected_results) do
          [
            { "state" => "IL", "name" => "Chicago", "population" => 2695598,
              "land_area" => 227.635, # later we'll make this a float
              "location" => { "lat" => 41.837551, "lon" => -87.681844 }
            }
          ]
        end

        it_behaves_like "api request"

        it "responds with json" do
          expect(last_response).to be_ok
          expect(last_response.content_type).to eq('application/json')
          expect(json_response).to eq(expected)
        end

      end

      describe "exporting csv" do
        before do
          get '/v1/cities.csv?name=Chicago'
        end

        it_behaves_like "api request"

        it "handles a csv format request" do
          expect(last_response).to be_ok
          expect(last_response.content_type).to eq('text/csv;charset=utf-8')

          result = CSV.parse(last_response.body)

          expect(result.length).to eq 2

          expect(result[0]).to eq %w(state name population land_area location.lat location.lon)
          expect(result[1]).to eq %w(IL Chicago 2695598 227.635 41.837551 -87.681844)
        end
      end

      describe "with options" do
        let(:expected_results) { [{ "name" => "Boston", "population" => 617594 }] }
        it "can return a subset of fields" do
          get '/v1/cities?state=MA&_fields=name,population'
          expect(last_response).to be_ok
          expect(json_response).to eq(expected)
        end
      end

      describe "with float" do
        before do
          get '/v1/cities?land_area=302.643'
        end
        let(:expected_results) do
          [ { "state" => "NY", "name" => "New York",
              "population" => 8175133, "land_area" => 302.643,
              "location" => { "lat" => 40.664274, "lon" => -73.9385 } } ]
        end

        it "responds with json" do
          expect(last_response).to be_ok
          expect(last_response.content_type).to eq('application/json')
          expect(json_response).to eq(expected)
        end
      end

      describe "near zipcode" do
        before do
          get '/v1/cities?_zip=94132&_distance=30mi'
        end
        let(:expected_results) do
          [{"state"=>"CA", "name"=>"Oakland", "population"=>390724,
            "land_area"=>55.786, "location"=>{"lat"=>37.769857, "lon"=>-122.22564}} ]
        end

        it "can find an attribute from an imported file" do
          expect(last_response).to be_ok
          json_response["results"] = json_response["results"].sort_by { |k| k["name"] }
          expect(json_response).to eq(expected)
        end
      end

      # @todo add example with multi words
      describe "with sort" do
        it 'returns the data sorted by population in ascending order' do
          get '/v1/cities?_sort=population:asc'
          expect(last_response).to be_ok
          expect(json_response["results"][0]['name']).to eq("Rochester")
        end

        it 'returns the data sorted by name in ascending order' do
          get '/v1/cities?_sort=name'
          expect(last_response).to be_ok
          csv_path = File.expand_path "../../sample-data/cities100.csv", __dir__
          data = CSV.read(csv_path).slice(1..-1)
          data = data.map { |row| row[3] }.sort.slice(0,20)
          expect(json_response["results"].map { |r| r['name'] }).to eq(data)
        end

        context 'when :sort is "name"' do
          it 'returns the data sorted by name in descending order' do
            get '/v1/cities?_sort=name:desc&_per_page=100'
            expect(last_response).to be_ok
            expect(json_response["results"][0]['name']).to eq("Winston-Salem")
            expect(json_response["results"][-1]['name']).to eq("Albuquerque")
          end
        end
      end

      describe "with pagination" do
        it "can specify both page and page size" do
          get '/v1/cities?_page=1&_per_page=3'
          expect(last_response).to be_ok
          expect(json_response['metadata']["per_page"].to_i).to eq(3)
          expect(json_response['metadata']["page"].to_i).to eq(1)
          expect(json_response["results"].length).to eq(3)
        end

        it "can use a default page size" do
          get '/v1/cities?_page=1'
          expect(last_response).to be_ok
          expect(json_response['metadata']["per_page"].to_i).to eq(DataMagic::DEFAULT_PAGE_SIZE)
          expect(json_response['metadata']["page"].to_i).to eq(1)
          expect(json_response["results"].length).to eq(DataMagic::DEFAULT_PAGE_SIZE)
        end
      end
    end

  end

  context "with nested data" do
    before do
      DataMagic.destroy
      ENV['DATA_PATH'] = './spec/fixtures/nested_files'
      DataMagic.config = DataMagic::Config.new
      DataMagic.import_with_dictionary
    end
    after do
      DataMagic.destroy
    end
    let(:expected_results) do
      [ { "id" => "9", "city" => "Tanner", "state" => "AL",
          "name" => "Inquisitive Farm College",
          "2013" => { "earnings" =>
                        { "6_yrs_after_entry" =>
                            { "percent_gt_25k" => 0.19, "median" => 34183 } },
                      "sat_average" => "971" },
          "2012" => { "earnings" =>
                        { "6_yrs_after_entry" =>
                            { "percent_gt_25k" => 0.83, "median" => 42150 } },
                      "sat_average" => "1292" } }]
    end
    it "can search" do
      get '/v1/school?name=Inquisitive Farm College'
      expect(last_response).to be_ok
      expect(json_response).to eq(expected)
    end
    it "can search for nested number" do
      get '/v1/school?2013.earnings.6_yrs_after_entry.median=34183'
      expect(last_response).to be_ok
      expect(json_response).to eq(expected)
    end

    it "can search for nested float" do
      get '/v1/school?2013.earnings.6_yrs_after_entry.percent_gt_25k=0.19'
      expect(last_response).to be_ok
      expect(json_response).to eq(expected)
    end

    describe "when searching for range" do
      let(:expected_results) do
        [ { "id" => "8", "city" => "Birmingham", "state" => "AL",
            "name" => "Condemned Balloon Institute",
            "2013" => { "earnings" =>
                          { "6_yrs_after_entry" =>
                              { "percent_gt_25k" => 0.59, "median" => 59759 } },
                        "sat_average" => "616" },
            "2012" => { "earnings" =>
                          { "6_yrs_after_entry" =>
                              { "percent_gt_25k" => 0.97, "median" => 30063 } },
                        "sat_average" => "1420" } }]
      end
      it "can search for range" do
        get '/v1/school?2013.earnings.6_yrs_after_entry.median__range=49310..'
        expect(last_response).to be_ok
        expect(json_response).to eq(expected)
      end
    end
  end

  context "with alternate nested data" do
    before do
      DataMagic.destroy
      ENV['DATA_PATH'] = './spec/fixtures/nested2'
      DataMagic.config = DataMagic::Config.new
      DataMagic.import_with_dictionary
    end

    after do
      DataMagic.destroy
    end

    let(:expected_results) do
      [{ "id" => 9, "school" => {
           "city" => "Tanner", "state" => "AL",
           "zip" => 35671, "name" => "Inquisitive Farm College" }
      }]
    end

    it "can search for nested name" do
      get '/v1/fakeschool?school.name=Inquisitive Farm College'
      expect(last_response).to be_ok
      expect(json_response).to eq(expected)
    end

    it "can search for nested number" do
      get '/v1/fakeschool?school.zip=35671'
      expect(last_response).to be_ok
      expect(json_response).to eq(expected)
    end

    describe "when searching for range" do
      let(:expected_results) do
        [ { "id" => 7,
          "school" => { "city" => "Auburn University",
                        "state" => "AL", "zip" => 36849,
                        "name" => "Alabama Beauty College of Auburn University" }
        } ]
      end
      it "can search for range" do
        get '/v1/fakeschool?school.zip__range=36800..'
        expect(last_response).to be_ok
        expect(json_response).to eq(expected)
      end
    end
  end
<<<<<<< HEAD
  
  context "with residents CSV data" do
    before do
      ENV['DATA_PATH'] = './spec/fixtures/numeric_data'
      DataMagic.init(load_now: false)
      num_rows, fields = DataMagic.import_csv(address_data)
    end

    after do
      DataMagic.destroy
    end
  
    describe "when using the stats command" do
      let(:springfield_residents) do
        [
          {"age" => 14, "height" => 2.0, "address"=>"1313 Mockingbird Lane"},
          {"age" => 70, "height" => 142.0, "address"=>"742 Evergreen Terrace"}
        ]
      end
        
      let(:expected_results) do
        { "metadata" => {      "total" => 2,
                               "page" => 0,
                               "per_page" => DataMagic::DEFAULT_PAGE_SIZE
                        },
          "results" => springfield_residents,
          "aggregations" => {
            "age" => { "max" => 70.0, "avg" => 42.0},
            "height" => {"max"=>142.0, "avg"=>72.0}
          }
        }
      end

      it "returns the correct results for Springfield residents" do
        get '/v1/cities/stats?city=Springfield&fields=address,age,height&_metrics=max,avg'
        expect(last_response).to be_ok
        json_response["results"] = json_response["results"].sort_by { |k| k["age"] }
        expect(json_response).to eq(expected_results)
      end
=======

  describe "deprecated option syntax" do
    before do
      DataMagic.destroy
      ENV['DATA_PATH'] = './spec/fixtures/sample-data'
      DataMagic.init(load_now: true)
    end
    after do
      DataMagic.destroy
    end

    # TODO: This should fail once the old non-prefixed option syntax
    #       is turned off
    it "still works" do
      get '/v1/cities?zip=94132&distance=30mi'
      expected_results = [
        {"state"=>"CA", "name"=>"Oakland", "population"=>390724,
          "land_area"=>55.786, "location"=>{"lat"=>37.769857, "lon"=>-122.22564}}
      ]
      expect(last_response).to be_ok
      json_response["results"] = json_response["results"].sort_by { |k| k["name"] }
      expect(json_response["results"]).to eq(expected_results)
    end

    # TODO: ... and vice versa
    xit "no longer works" do
      expected = {
        "errors" => [{
          "error" => 'parameter_not_found',
          "message" => "The input parameter 'zip' is not known in this dataset.",
          "input" => 'zip'
        }, {
          "error" => 'parameter_not_found',
          "message" => "The input parameter 'distance' is not known in this dataset.",
          "input" => 'distance'
        }]
      }
      get '/v1/cities?zip=94132&distance=30mi'
      expect(last_response.status).to eq(400)
      expect(last_response.content_type).to eq('application/json')
      expect(json_response).to eq(expected)
>>>>>>> 20c7ac5f
    end
  end
end<|MERGE_RESOLUTION|>--- conflicted
+++ resolved
@@ -341,9 +341,8 @@
       end
     end
   end
-<<<<<<< HEAD
   
-  context "with residents CSV data" do
+  describe "With residents CSV data" do
     before do
       ENV['DATA_PATH'] = './spec/fixtures/numeric_data'
       DataMagic.init(load_now: false)
@@ -354,34 +353,33 @@
       DataMagic.destroy
     end
   
-    describe "when using the stats command" do
-      let(:springfield_residents) do
-        [
-          {"age" => 14, "height" => 2.0, "address"=>"1313 Mockingbird Lane"},
-          {"age" => 70, "height" => 142.0, "address"=>"742 Evergreen Terrace"}
-        ]
-      end
+    let(:springfield_residents) do
+      [
+        {"age" => 14, "height" => 2.0, "address"=>"1313 Mockingbird Lane"},
+        {"age" => 70, "height" => 142.0, "address"=>"742 Evergreen Terrace"}
+      ]
+    end
         
-      let(:expected_results) do
-        { "metadata" => {      "total" => 2,
-                               "page" => 0,
-                               "per_page" => DataMagic::DEFAULT_PAGE_SIZE
-                        },
-          "results" => springfield_residents,
-          "aggregations" => {
-            "age" => { "max" => 70.0, "avg" => 42.0},
-            "height" => {"max"=>142.0, "avg"=>72.0}
-          }
+    let(:expected_results) do
+      { "metadata" => {      "total" => 2,
+                             "page" => 0,
+                             "per_page" => DataMagic::DEFAULT_PAGE_SIZE
+                      },
+        "results" => springfield_residents,
+        "aggregations" => {
+          "age" => { "max" => 70.0, "avg" => 42.0},
+          "height" => {"max"=>142.0, "avg"=>72.0}
         }
-      end
-
-      it "returns the correct results for Springfield residents" do
-        get '/v1/cities/stats?city=Springfield&fields=address,age,height&_metrics=max,avg'
-        expect(last_response).to be_ok
-        json_response["results"] = json_response["results"].sort_by { |k| k["age"] }
-        expect(json_response).to eq(expected_results)
-      end
-=======
+      }
+    end
+
+    it "/stats returns the correct results for Springfield residents" do
+      get '/v1/cities/stats?city=Springfield&fields=address,age,height&_metrics=max,avg'
+      expect(last_response).to be_ok
+      json_response["results"] = json_response["results"].sort_by { |k| k["age"] }
+      expect(json_response).to eq(expected_results)
+    end
+  end
 
   describe "deprecated option syntax" do
     before do
@@ -423,7 +421,6 @@
       expect(last_response.status).to eq(400)
       expect(last_response.content_type).to eq('application/json')
       expect(json_response).to eq(expected)
->>>>>>> 20c7ac5f
     end
   end
 end
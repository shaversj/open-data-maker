--- conflicted
+++ resolved
@@ -26,7 +26,6 @@
 		#expect(DataMagic.client.indices.get(index: '_all')).to be_empty
 	end
 
-<<<<<<< HEAD
   it "loads the endpoint list" do
     get "/endpoints"
 
@@ -56,7 +55,6 @@
     expect(result).to eq(expected)
   end
 
-=======
 	describe "data description" do
 		before do
 			get '/data.json'
@@ -69,7 +67,7 @@
 			expect(last_response.content_type).to eq('application/json')
 		end
 	end
->>>>>>> d406bc57
+
 	describe "query" do
 		describe "with terms" do
 			before do

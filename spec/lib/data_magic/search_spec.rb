--- conflicted
+++ resolved
@@ -81,14 +81,6 @@
         expect(result).to eq(expected)
       end
 
-<<<<<<< HEAD
-      it "supports pagination" do
-        result = DataMagic.search({ address: "Lane" }, page:1, per_page: 3)
-        expect(result['metadata']["per_page"]).to eq(3)
-        expect(result['metadata']["page"]).to eq(1)
-        expect(result["results"].length).to eq(1)
-=======
-
       describe "supports pagination" do
         it "can specify both page and page size" do
           result = DataMagic.search({ address: "Lane" }, page:1, per_page: 3)
@@ -103,10 +95,9 @@
           expect(result['metadata']["page"]).to eq(1)
           expect(result["results"].length).to eq(0)
         end
->>>>>>> 20c7ac5f
-      end
-
-    end
+      end
+    end
+    
     describe "with mapping" do
       before (:all) do
         ENV['DATA_PATH']="./no-data"
